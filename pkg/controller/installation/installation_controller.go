--- conflicted
+++ resolved
@@ -211,12 +211,8 @@
 	c.workqueue.Add(key)
 }
 
-<<<<<<< HEAD
 // processInstallation attempts to install the related release on all target clusters.
 func (c *Controller) processInstallation(it *shipperv1.InstallationTarget) error {
-=======
-func (c *Controller) processInstallation(it *shipperV1.InstallationTarget) error {
->>>>>>> b91eab86
 	relNamespaceLister := c.releaseLister.Releases(it.Namespace)
 
 	release, err := relNamespaceLister.ReleaseForInstallationTarget(it)
@@ -240,15 +236,9 @@
 		return nil
 	}
 
-<<<<<<< HEAD
 	if appLabelValue, ok := release.GetLabels()[shipperv1.AppLabel]; !ok {
 		// TODO(isutton): Transform this into a real error
 		return fmt.Errorf("couldn't find label %q in release %q", shipperv1.AppLabel, release.GetName())
-=======
-	if appLabelValue, ok := release.GetLabels()[shipperV1.AppLabel]; !ok {
-		// TODO(isutton): transform this into a real error.
-		return fmt.Errorf("couldn't find label %q in release %q", shipperV1.AppLabel, release.GetName())
->>>>>>> b91eab86
 	} else if app, appListerErr := c.appLister.Applications(release.GetNamespace()).Get(appLabelValue); appListerErr != nil {
 		// TODO(isutton): wrap this error.
 		return appListerErr
@@ -274,21 +264,12 @@
 	// reason.
 	for _, name := range it.Spec.Clusters {
 
-<<<<<<< HEAD
 		// IMPORTANT: Since we keep existing conditions from previous syncing
 		// points (as in existingConditionsPerCluster[name]), one needs to
 		// adjust all the dependent conditions. For example, whenever we
 		// transition "Operational" to "False", "Ready" *MUST* be transitioned
 		// to "Unknown" since we can't verify if it is actually "Ready".
 		status := &shipperv1.ClusterInstallationStatus{
-=======
-		// IMPORTANT: Since we keep existing conditions from previous syncing points
-		// (as in existingConditionsPerCluster[name]), one needs to adjust all the
-		// dependent conditions. For example, whenever we transition "Operational" to
-		// "False", "Ready" *MUST* be transitioned to "Unknown" since we can't verify
-		// if it is actually "Ready".
-		status := &shipperV1.ClusterInstallationStatus{
->>>>>>> b91eab86
 			Name:       name,
 			Conditions: existingConditionsPerCluster[name],
 		}
@@ -358,16 +339,9 @@
 	return err
 }
 
-<<<<<<< HEAD
 // extractExistingConditionsPerCluster builds a map with values being a list of conditions.
 func extractExistingConditionsPerCluster(it *shipperv1.InstallationTarget) map[string][]shipperv1.ClusterInstallationCondition {
 	existingConditionsPerCluster := map[string][]shipperv1.ClusterInstallationCondition{}
-=======
-// extractExistingConditionsPerCluster builds a map with values being a list of
-// conditions.
-func extractExistingConditionsPerCluster(it *shipperV1.InstallationTarget) map[string][]shipperV1.ClusterInstallationCondition {
-	existingConditionsPerCluster := map[string][]shipperV1.ClusterInstallationCondition{}
->>>>>>> b91eab86
 	for _, name := range it.Spec.Clusters {
 		for _, s := range it.Status.Clusters {
 			if s.Name == name {
