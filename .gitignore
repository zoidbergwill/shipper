.testCoverage.txt
.vscode/
pkg/chart/testdata/chartmuseum
pkg/chart/testdata/index.yaml
docs/generated

# Binaries generated when building Shipper
<<<<<<< HEAD
./shipper
./shipper-state-metrics
./e2e.test
=======
build/

# IntelliJ IDE auto generated files
.idea/**
>>>>>>> 5b0b175a
<|MERGE_RESOLUTION|>--- conflicted
+++ resolved
@@ -5,13 +5,7 @@
 docs/generated
 
 # Binaries generated when building Shipper
-<<<<<<< HEAD
-./shipper
-./shipper-state-metrics
-./e2e.test
-=======
 build/
 
 # IntelliJ IDE auto generated files
-.idea/**
->>>>>>> 5b0b175a
+.idea/**