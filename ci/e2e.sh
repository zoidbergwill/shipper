#!/bin/bash -x

set -e

<<<<<<< HEAD
mkdir ~/.kube
microk8s.config > ~/.kube/config
kubectl create ns shipper-system
kubectl create ns global-rollout-blocks
perl hack/install-crds.pl
go run cmd/create-cluster-secret/main.go --api-server http://127.0.0.1:8080
=======
# Apply cluster configurations for shipper
go run cmd/shipperctl/main.go admin clusters apply -f ci/clusters.yaml
>>>>>>> 513dc6a9

# Wait for microk8s.registry to be ready, as we're about to use it
REGISTRY_POD=$(kubectl get pod -n container-registry -l app=registry \
	-o jsonpath='{.items[0].metadata.name}')
kubectl wait -n container-registry --for=condition=ready pod/$REGISTRY_POD

# Build an image with the test charts and deploy it
HELM_IMAGE=localhost:32000/bookingcom/shipper-helm:latest make helm
kubectl apply -f ci/helm.yaml

# Build an image with shipper and deploy it
SHIPPER_IMAGE=localhost:32000/bookingcom/shipper:latest make shipper
sed s=\<IMAGE\>=localhost:32000/bookingcom/shipper:latest= kubernetes/shipper.deployment.yaml | \
	kubectl create -f -

SHIPPER_POD=$(kubectl get pod -n shipper-system -l app=shipper \
	-o jsonpath='{.items[0].metadata.name}')
kubectl wait -n shipper-system --for=condition=ready pod/$SHIPPER_POD
kubectl -n shipper-system logs -f $SHIPPER_POD &

TESTCHARTS=http://$(kubectl get pod -l app=helm -o jsonpath='{.items[0].status.podIP}'):8879

go test ./test/e2e --test.v --e2e --kubeconfig ~/.kube/config \
	--testcharts $TESTCHARTS --progresstimeout=2m --appcluster microk8s

TEST_STATUS=$?

set +e

exit $TEST_STATUS<|MERGE_RESOLUTION|>--- conflicted
+++ resolved
@@ -2,17 +2,8 @@
 
 set -e
 
-<<<<<<< HEAD
-mkdir ~/.kube
-microk8s.config > ~/.kube/config
-kubectl create ns shipper-system
-kubectl create ns global-rollout-blocks
-perl hack/install-crds.pl
-go run cmd/create-cluster-secret/main.go --api-server http://127.0.0.1:8080
-=======
 # Apply cluster configurations for shipper
 go run cmd/shipperctl/main.go admin clusters apply -f ci/clusters.yaml
->>>>>>> 513dc6a9
 
 # Wait for microk8s.registry to be ready, as we're about to use it
 REGISTRY_POD=$(kubectl get pod -n container-registry -l app=registry \
